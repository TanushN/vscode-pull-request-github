/*---------------------------------------------------------------------------------------------
 *  Copyright (c) Microsoft Corporation. All rights reserved.
 *  Licensed under the MIT License. See License.txt in the project root for license information.
 *--------------------------------------------------------------------------------------------*/
import './index.css';
<<<<<<< HEAD
// import * as debounce from 'debounce';
// import { dateFromNow } from '../src/common/utils';
// import { EventType, isReviewEvent } from '../src/common/timelineEvent';
// import { PullRequestStateEnum } from '../src/github/interface';
// import { renderTimelineEvent, getStatus, renderComment, renderReview, ActionsBar, renderStatusChecks, updatePullRequestState, ElementIds } from './pullRequestOverviewRenderer';
// import md from './mdRenderer';
// const emoji = require('node-emoji');
// import { getMessageHandler } from './message';
// import { getState, setState, PullRequest, updateState } from './cache';
import { main } from './app';

console.log('hi');
main();
=======
import * as debounce from 'debounce';
import { dateFromNow } from '../src/common/utils';
import { EventType, isReviewEvent } from '../src/common/timelineEvent';
import { PullRequestStateEnum } from '../src/github/interface';
import { getStatus, renderComment, ActionsBar, renderStatusChecks, updatePullRequestState, ElementIds, appendReview, clearTextArea, renderTimelineEvents, renderReviewers, renderLabels } from './pullRequestOverviewRenderer';

import { getMessageHandler } from './message';
import { getState, setState, PullRequest, updateState } from './cache';
>>>>>>> 2ceb7f61

window.onload = () => {
	const pullRequest = getState();
	if (pullRequest && Object.keys(pullRequest).length) {
		renderPullRequest(pullRequest);
	}
};

const messageHandler = getMessageHandler(message => {
	switch (message.command) {
		case 'pr.initialize':
			const pullRequest = message.pullrequest;
			setState(pullRequest);
			renderPullRequest(pullRequest);
			break;
		case 'update-state':
			updatePullRequestState(message.state);
			break;
		case 'pr.update-checkout-status':
			updateCheckoutButton(message.isCurrentlyCheckedOut);
			updateState({ isCurrentlyCheckedOut: message.isCurrentlyCheckedOut });
			renderPullRequest(getState());
			break;
		case 'pr.enable-exit':
			(<HTMLButtonElement>document.getElementById(ElementIds.CheckoutDefaultBranch)).disabled = false;
			break;
		case 'set-scroll':
			window.scrollTo(message.scrollPosition.x, message.scrollPosition.y);
		default:
			break;
	}
});

function renderPullRequest(pr: PullRequest): void {
	renderTimelineEvents(pr, messageHandler);
	setTitleHTML(pr);
	setTextArea();
	renderStatusChecks(pr, messageHandler);
	renderReviewers(pr, messageHandler);
	renderLabels(pr, messageHandler);
	updateCheckoutButton(pr.isCurrentlyCheckedOut);
	updatePullRequestState(pr.state);

	addEventListeners(pr);
}

function setTitleHTML(pr: PullRequest): void {
	document.getElementById('title')!.innerHTML = `
			<div id="details" class="details">
				<div id="overview-title" class="overview-title">
					<div class="button-group">
						<button id="${ElementIds.Checkout}" aria-live="polite"></button>
						<button id="${ElementIds.CheckoutDefaultBranch}" aria-live="polite">Exit Review Mode</button>
						<button id="${ElementIds.Refresh}">Refresh</button>
					</div>
				</div>
				<div class="subtitle">
					<div id="${ElementIds.Status}">${getStatus(pr.state)}</div>
					<img class="avatar" src="${pr.author.avatarUrl}" alt="">
					<span class="author"><a href="${pr.author.url}">${pr.author.login}</a> wants to merge changes from <code>${pr.head}</code> to <code>${pr.base}</code>.</span>
					<span class="created-at">Created <a href=${pr.url} class="timestamp">${dateFromNow(pr.createdAt)}</a></span>
				</div>
			</div>
		`;

	const title = renderTitle(pr);
	(document.getElementById('overview-title')! as any).prepend(title);

	renderDescription(pr);
}

function renderTitle(pr: PullRequest): HTMLElement {
	const titleContainer = document.createElement('h2');
	titleContainer.classList.add('title-container');

	const titleHeader = document.createElement('div');
	titleHeader.classList.add('description-header');

	const title = document.createElement('span');
	title.classList.add('title-text');
	title.textContent = pr.title;

	const prNumber = document.createElement('span');
	prNumber.innerHTML = `(<a href=${pr.url}>#${pr.number}</a>)`;

	if (pr.canEdit) {
		function updateTitle(text: string) {
			pr.title = text;
			updateState({ title: text });
			title.textContent = text;
		}

		const actionsBar = new ActionsBar(
			titleContainer,
			{
				body: pr.title,
				id: pr.number.toString()
			},
			title,
			messageHandler,
			updateTitle,
			'pr.edit-title',
			undefined,
			undefined,
			[prNumber]
			);

		const renderedActionsBar = actionsBar.render();
		actionsBar.registerActionBarListeners();
		titleHeader.appendChild(renderedActionsBar);

		if (pr.pendingCommentDrafts && pr.pendingCommentDrafts[pr.number]) {
			actionsBar.startEdit(pr.pendingCommentDrafts[pr.number]);
		}

		title.addEventListener('click', () => {
			actionsBar.startEdit();
		});
	}

	titleContainer.appendChild(titleHeader);
	titleContainer.appendChild(title);
	titleContainer.appendChild(prNumber);

	return titleContainer;
}

function renderDescription(pr: PullRequest): void {
	const descriptionNode = document.getElementById('description');
	descriptionNode.innerHTML = '';
	const bodyHTML = !pr.body ? '<i>No description provided</i>' : pr.bodyHTML;
	const descriptionElement = renderComment({
		htmlUrl: pr.url,
		body: pr.body,
		bodyHTML: bodyHTML,
		user: pr.author,
		event: EventType.Commented,
		canEdit: pr.canEdit,
		canDelete: false,
		id: pr.number,
		createdAt: pr.createdAt
	}, messageHandler, undefined, {
		handler: (text: string) => {
			pr.body = text;
			updateState({ body: text });
		},
		command: 'pr.edit-description' });

	descriptionNode.appendChild(descriptionElement);
}

function addEventListeners(pr: PullRequest): void {
	document.getElementById(ElementIds.Checkout)!.addEventListener('click', async () => {
		(<HTMLButtonElement>document.getElementById(ElementIds.Checkout)).disabled = true;
		(<HTMLButtonElement>document.getElementById(ElementIds.Checkout)).innerHTML = 'Checking Out...';
		let result = await messageHandler.postMessage({ command: 'pr.checkout' });
		updateCheckoutButton(result.isCurrentlyCheckedOut);
	});

	// Enable 'Comment' and 'RequestChanges' button only when the user has entered text
	let updateStateTimer: number;
	document.getElementById(ElementIds.CommentTextArea)!.addEventListener('input', (e) => {
		const inputText = (<HTMLInputElement>e.target).value;
		const { state } = getState();
		(<HTMLButtonElement>document.getElementById(ElementIds.Reply)).disabled = !inputText;
		(<HTMLButtonElement>document.getElementById(ElementIds.RequestChanges)).disabled = !inputText || state !== PullRequestStateEnum.Open;

		if (updateStateTimer) {
			clearTimeout(updateStateTimer);
		}

		updateStateTimer = window.setTimeout(() => {
			updateState({ pendingCommentText: inputText });
		}, 500);
	});

	document.getElementById(ElementIds.Refresh).addEventListener('click', () => {
		messageHandler.postMessage({
			command: 'pr.refresh'
		});
	});

	document.getElementById(ElementIds.Reply)!.addEventListener('click', () => {
		submitComment();
	});

	document.getElementById(ElementIds.Close)!.addEventListener('click', async () => {
		(<HTMLButtonElement>document.getElementById(ElementIds.Close)).disabled = true;
		const inputBox = (<HTMLTextAreaElement>document.getElementById(ElementIds.CommentTextArea));
		let result = await messageHandler.postMessage({ command: 'pr.close', args: inputBox.value });
		appendComment(result.value);
	});

	const approveButton = document.getElementById(ElementIds.Approve);
	if (approveButton) {
		approveButton.addEventListener('click', async () => {
			(<HTMLButtonElement>document.getElementById(ElementIds.Approve)).disabled = true;
			const inputBox = (<HTMLTextAreaElement>document.getElementById(ElementIds.CommentTextArea));
			messageHandler.postMessage({
				command: 'pr.approve',
				args: inputBox.value
			}).then(message => {
				// succeed
				appendReview(message, messageHandler);
			}, err => {
				// enable approve button
				(<HTMLButtonElement>document.getElementById(ElementIds.Approve)).disabled = false;
			});
		});
	}

	const requestChangesButton = document.getElementById(ElementIds.RequestChanges);
	if (requestChangesButton) {
		requestChangesButton.addEventListener('click', () => {
			(<HTMLButtonElement>document.getElementById(ElementIds.RequestChanges)).disabled = true;
			const inputBox = (<HTMLTextAreaElement>document.getElementById(ElementIds.CommentTextArea));
			messageHandler.postMessage({
				command: 'pr.request-changes',
				args: inputBox.value
			}).then(message => {
				appendReview(message, messageHandler);
			}, err => {
				(<HTMLButtonElement>document.getElementById(ElementIds.RequestChanges)).disabled = false;
			});
		});
	}

	document.getElementById(ElementIds.CheckoutDefaultBranch)!.addEventListener('click', () => {
		(<HTMLButtonElement>document.getElementById(ElementIds.CheckoutDefaultBranch)).disabled = true;
		messageHandler.postMessage({
			command: 'pr.checkout-default-branch',
			args: pr.repositoryDefaultBranch
		});
	});

	window.onscroll = debounce(() => {
		messageHandler.postMessage({
			command: 'scroll',
			args: {
				x: window.scrollX,
				y: window.scrollY
			}
		});
	}, 200);
}

async function submitComment() {
	(<HTMLButtonElement>document.getElementById(ElementIds.Reply)).disabled = true;
	const result = await messageHandler.postMessage({
		command: 'pr.comment',
		args: (<HTMLTextAreaElement>document.getElementById(ElementIds.CommentTextArea)!).value
	});

	appendComment(result.value);
}

function appendComment(comment: any) {
	comment.event = EventType.Commented;

	const pullRequest = getState();
	let events = pullRequest.events;
	events.push(comment);
	updateState({ events: events });

	const newComment = renderComment(comment, messageHandler);
	document.getElementById(ElementIds.TimelineEvents)!.appendChild(newComment);
	clearTextArea();
}

function updateCheckoutButton(isCheckedOut: boolean) {
	updateState({ isCurrentlyCheckedOut: isCheckedOut });

	const checkoutButton = (<HTMLButtonElement>document.getElementById(ElementIds.Checkout));
	const checkoutMasterButton = (<HTMLButtonElement>document.getElementById(ElementIds.CheckoutDefaultBranch));
	checkoutButton.disabled = isCheckedOut;
	checkoutMasterButton.disabled = false;
	const activeIcon = '<svg class="octicon octicon-check" viewBox="0 0 12 16" version="1.1" width="12" height="16" aria-hidden="true"><path fill-rule="evenodd" d="M12 5l-8 8-4-4 1.5-1.5L4 10l6.5-6.5L12 5z"></path></svg>';
	checkoutButton.innerHTML = isCheckedOut ? `${activeIcon} Checked Out` : `Checkout`;

	const backButton = (<HTMLButtonElement>document.getElementById(ElementIds.CheckoutDefaultBranch));
	if (isCheckedOut) {
		backButton.classList.remove('hidden');
		checkoutButton.classList.add('checkedOut');
	} else {
		backButton.classList.add('hidden');
		checkoutButton.classList.remove('checkedOut');
	}
}

function setTextArea() {
	const { supportsGraphQl, events } = getState();
	const displaySubmitButtonsOnPendingReview = supportsGraphQl && events.some(e => isReviewEvent(e) && e.state.toLowerCase() === 'pending');

	document.getElementById('comment-form')!.innerHTML = `<textarea id="${ElementIds.CommentTextArea}"></textarea>
		<div class="form-actions">
			<button id="${ElementIds.Close}" class="secondary">Close Pull Request</button>
			${ displaySubmitButtonsOnPendingReview
				? ''
				: `<button id="${ElementIds.RequestChanges}" disabled="true" class="secondary">Request Changes</button>
					<button id="${ElementIds.Approve}" class="secondary">Approve</button>`
			}
			<button class="reply-button" id="${ElementIds.Reply}" disabled="true">Comment</button>
		</div>`;

	const textArea = (<HTMLTextAreaElement>document.getElementById(ElementIds.CommentTextArea)!);
	textArea.placeholder = 'Leave a comment';
	textArea.addEventListener('keydown', e => {
		if (e.keyCode === 65 && e.metaKey) {
			(<HTMLTextAreaElement>document.getElementById(ElementIds.CommentTextArea)!).select();
			return;
		}

		if (e.keyCode === 13 && (e.metaKey || e.ctrlKey)) {
			submitComment();
			return;
		}
	});

	let pullRequestCache = getState();

	if (pullRequestCache.pendingCommentText) {
		textArea.value = pullRequestCache.pendingCommentText;

		const replyButton = <HTMLButtonElement>document.getElementById(ElementIds.Reply)!;
		replyButton.disabled = false;

		const requestChangesButton = <HTMLButtonElement>document.getElementById(ElementIds.RequestChanges)!;
		requestChangesButton.disabled = false;
	}
}<|MERGE_RESOLUTION|>--- conflicted
+++ resolved
@@ -3,21 +3,6 @@
  *  Licensed under the MIT License. See License.txt in the project root for license information.
  *--------------------------------------------------------------------------------------------*/
 import './index.css';
-<<<<<<< HEAD
-// import * as debounce from 'debounce';
-// import { dateFromNow } from '../src/common/utils';
-// import { EventType, isReviewEvent } from '../src/common/timelineEvent';
-// import { PullRequestStateEnum } from '../src/github/interface';
-// import { renderTimelineEvent, getStatus, renderComment, renderReview, ActionsBar, renderStatusChecks, updatePullRequestState, ElementIds } from './pullRequestOverviewRenderer';
-// import md from './mdRenderer';
-// const emoji = require('node-emoji');
-// import { getMessageHandler } from './message';
-// import { getState, setState, PullRequest, updateState } from './cache';
-import { main } from './app';
-
-console.log('hi');
-main();
-=======
 import * as debounce from 'debounce';
 import { dateFromNow } from '../src/common/utils';
 import { EventType, isReviewEvent } from '../src/common/timelineEvent';
@@ -26,7 +11,9 @@
 
 import { getMessageHandler } from './message';
 import { getState, setState, PullRequest, updateState } from './cache';
->>>>>>> 2ceb7f61
+
+import { main } from './app';
+main();
 
 window.onload = () => {
 	const pullRequest = getState();
